use super::{Port, RRC};
use std::ops::{BitAnd, BitOr, Not};
use std::rc::Rc;

/// An assignment guard which has pointers to the various ports from which it reads.
#[derive(Debug, Clone)]
pub enum Guard {
    And(Vec<Guard>),
    Or(Vec<Guard>),
    Eq(Box<Guard>, Box<Guard>),
    Neq(Box<Guard>, Box<Guard>),
    Gt(Box<Guard>, Box<Guard>),
    Lt(Box<Guard>, Box<Guard>),
    Geq(Box<Guard>, Box<Guard>),
    Leq(Box<Guard>, Box<Guard>),
    Not(Box<Guard>),
    Port(RRC<Port>),
    True,
}

/// Helper functions for the guard.
impl Guard {
<<<<<<< HEAD
    pub fn and_vec(&self, guards: &mut Vec<Guard>) -> Self {
        let mut new: Vec<_>;
        if let Guard::And(inner) = &self {
            new = inner.clone();
            new.append(guards);
        } else {
            new = vec![self.clone()];
            new.append(guards);
        }
        Guard::And(
            new.into_iter()
                .filter(|x| !matches!(x, Guard::True))
                .collect(),
        )
    }

    pub fn and(&self, rhs: Guard) -> Self {
        self.and_vec(&mut vec![rhs])
    }
    // TODO(rachit): Implement a tree walking function.
    // fn for_each
=======
    /// Mutates a guard by calling `f` on every leaf in the
    /// guard tree and replacing the leaf with the guard that `f`
    /// returns.
>>>>>>> 99543b0c
    pub fn for_each<F>(&mut self, f: &F)
    where
        F: Fn(RRC<Port>) -> Guard,
    {
        match self {
            Guard::And(ands) => {
                ands.iter_mut().for_each(|guard| guard.for_each(f))
            }
            Guard::Or(ors) => {
                ors.iter_mut().for_each(|guard| guard.for_each(f))
            }
            // Guard::Eq(l, r) => {
            //     Guard::Eq(Box::new(l.for_each(f)), Box::new(r.for_each(f)))
            // }
            // Guard::Neq(l, r) => {
            //     Guard::Neq(Box::new(l.for_each(f)), Box::new(r.for_each(f)))
            // }
            // Guard::Gt(l, r) => {
            //     Guard::Gt(Box::new(l.for_each(f)), Box::new(r.for_each(f)))
            // }
            // Guard::Lt(l, r) => {
            //     Guard::Lt(Box::new(l.for_each(f)), Box::new(r.for_each(f)))
            // }
            // Guard::Geq(l, r) => {
            //     Guard::Geq(Box::new(l.for_each(f)), Box::new(r.for_each(f)))
            // }
            // Guard::Leq(l, r) => {
            //     Guard::Leq(Box::new(l.for_each(f)), Box::new(r.for_each(f)))
            // }
            // Guard::Not(inner) => Guard::Not(Box::new(inner.for_each(f))),
            Guard::Port(port) => *self = f(Rc::clone(port)),
            _ => unimplemented!(),
        }
    }

    /// Returns all the ports used by this guard.
    pub fn all_ports(&self) -> Vec<RRC<Port>> {
        match self {
            Guard::Port(a) => vec![Rc::clone(a)],
            Guard::Or(gs) | Guard::And(gs) => {
                gs.iter().map(|g| g.all_ports()).flatten().collect()
            }
            Guard::Eq(l, r)
            | Guard::Neq(l, r)
            | Guard::Gt(l, r)
            | Guard::Lt(l, r)
            | Guard::Leq(l, r)
            | Guard::Geq(l, r) => {
                let mut atoms = l.all_ports();
                atoms.append(&mut r.all_ports());
                atoms
            }
            Guard::Not(g) => g.all_ports(),
            Guard::True => vec![],
        }
    }

    /// Return the string corresponding to the guard operation.
    pub fn op_str(&self) -> String {
        match self {
            Guard::And(_) => "&".to_string(),
            Guard::Or(_) => "|".to_string(),
            Guard::Eq(_, _) => "==".to_string(),
            Guard::Neq(_, _) => "!=".to_string(),
            Guard::Gt(_, _) => ">".to_string(),
            Guard::Lt(_, _) => "<".to_string(),
            Guard::Geq(_, _) => ">=".to_string(),
            Guard::Leq(_, _) => "<=".to_string(),
            Guard::Not(_) => "!".to_string(),
            Guard::Port(_) | Guard::True => {
                panic!("No operator string for Guard::Port")
            }
        }
    }

    ////////////// Convinience constructors ///////////////////
    pub fn and_vec(&self, guards: &mut Vec<Guard>) -> Self {
        if let Guard::And(inner) = &self {
            let mut new: Vec<_> = inner.clone();
            new.append(guards);
            Guard::And(new)
        } else {
            let mut new: Vec<Guard> = vec![self.clone()];
            new.append(guards);
            Guard::And(new)
        }
    }

    pub fn and(&self, rhs: Guard) -> Self {
        self.and_vec(&mut vec![rhs])
    }

    pub fn or(self, other: Guard) -> Self {
        Guard::Or(vec![self, other])
    }

    pub fn eq(self, other: Guard) -> Self {
        Guard::Eq(Box::new(self), Box::new(other))
    }

    pub fn neq(self, other: Guard) -> Self {
        Guard::Neq(Box::new(self), Box::new(other))
    }

    pub fn le(self, other: Guard) -> Self {
        Guard::Leq(Box::new(self), Box::new(other))
    }

    pub fn lt(self, other: Guard) -> Self {
        Guard::Lt(Box::new(self), Box::new(other))
    }

    pub fn ge(self, other: Guard) -> Self {
        Guard::Geq(Box::new(self), Box::new(other))
    }

    pub fn gt(self, other: Guard) -> Self {
        Guard::Gt(Box::new(self), Box::new(other))
    }

    pub fn not(self) -> Self {
        match self {
            Guard::Eq(lhs, rhs) => Guard::Neq(lhs, rhs),
            Guard::Neq(lhs, rhs) => Guard::Eq(lhs, rhs),
            Guard::Gt(lhs, rhs) => Guard::Leq(lhs, rhs),
            Guard::Lt(lhs, rhs) => Guard::Geq(lhs, rhs),
            Guard::Geq(lhs, rhs) => Guard::Lt(lhs, rhs),
            Guard::Leq(lhs, rhs) => Guard::Gt(lhs, rhs),
            Guard::Not(expr) => *expr,
            _ => Guard::Not(Box::new(self)),
        }
    }
}

/// Construct guards from ports
impl From<RRC<Port>> for Guard {
    fn from(port: RRC<Port>) -> Self {
        Guard::Port(Rc::clone(&port))
    }
}

/////////////// Sugar for convience constructors /////////////

/// Construct a Guard::And:
/// ```
/// let and_guard = g1 & g2;
/// ```
impl BitAnd for Guard {
    type Output = Self;

    fn bitand(self, other: Self) -> Self::Output {
        Guard::And(vec![self, other])
    }
}

/// Construct a Guard::Or:
/// ```
/// let or_guard = g1 | g2;
/// ```
impl BitOr for Guard {
    type Output = Self;

    fn bitor(self, other: Self) -> Self::Output {
        Guard::Or(vec![self, other])
    }
}

/// Construct a Guard::Or:
/// ```
/// let not_guard = !g1;
/// ```
impl Not for Guard {
    type Output = Self;

    fn not(self) -> Self {
        self.not()
    }
}<|MERGE_RESOLUTION|>--- conflicted
+++ resolved
@@ -20,33 +20,9 @@
 
 /// Helper functions for the guard.
 impl Guard {
-<<<<<<< HEAD
-    pub fn and_vec(&self, guards: &mut Vec<Guard>) -> Self {
-        let mut new: Vec<_>;
-        if let Guard::And(inner) = &self {
-            new = inner.clone();
-            new.append(guards);
-        } else {
-            new = vec![self.clone()];
-            new.append(guards);
-        }
-        Guard::And(
-            new.into_iter()
-                .filter(|x| !matches!(x, Guard::True))
-                .collect(),
-        )
-    }
-
-    pub fn and(&self, rhs: Guard) -> Self {
-        self.and_vec(&mut vec![rhs])
-    }
-    // TODO(rachit): Implement a tree walking function.
-    // fn for_each
-=======
     /// Mutates a guard by calling `f` on every leaf in the
     /// guard tree and replacing the leaf with the guard that `f`
     /// returns.
->>>>>>> 99543b0c
     pub fn for_each<F>(&mut self, f: &F)
     where
         F: Fn(RRC<Port>) -> Guard,
