--- conflicted
+++ resolved
@@ -1,11 +1,8 @@
 mod ast;
 mod parse;
-<<<<<<< HEAD
+mod pass;
 mod rtl_gen;
-=======
-mod pass;
 mod unit_pass;
->>>>>>> 65a42492
 
 #[macro_use]
 extern crate clap;
