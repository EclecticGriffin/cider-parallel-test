--- conflicted
+++ resolved
@@ -1,14 +1,9 @@
 use crate::{
     frontend::library::ast::LibrarySignatures,
     ir::{
-<<<<<<< HEAD
         analysis::Analysis,
         traversal::{Action, Named, VisResult, Visitor},
         Assignment, Component, Control, Guard, Port,
-=======
-        traversal::{Action, Named, VisResult, Visitor},
-        Component, Guard, Id, Port, RRC,
->>>>>>> 99543b0c
     },
 };
 use std::{collections::HashMap, rc::Rc};
@@ -26,7 +21,6 @@
     }
 }
 
-<<<<<<< HEAD
 /// Find the closure of everything that writes into `hole`
 /// and merge them into a single guard.
 fn write_closure(analysis: &Analysis, hole: &Port) -> Guard {
@@ -39,15 +33,12 @@
     })
 }
 
-=======
->>>>>>> 99543b0c
 impl Visitor for Inliner {
     fn start(
         &mut self,
         comp: &mut Component,
         _sigs: &LibrarySignatures,
     ) -> VisResult {
-<<<<<<< HEAD
         // get the only group in the enable
         let top_level = match &*comp.control.borrow() {
             Control::Enable(en) => Rc::clone(&en.group),
@@ -56,14 +47,14 @@
 
         // add top_level[go] = this.go
         let go_asgn = Assignment {
-            src: comp.signature.borrow().get_port(&"go".into()),
-            dst: top_level.borrow().get_hole(&"go".into()),
+            src: comp.signature.borrow().get("go"),
+            dst: top_level.borrow().get("go"),
             guard: None,
         };
         // add this.done = top_level[done]
         let done_asgn = Assignment {
-            src: top_level.borrow().get_hole(&"done".into()),
-            dst: comp.signature.borrow().get_port(&"done".into()),
+            src: top_level.borrow().get("done"),
+            dst: comp.signature.borrow().get("done"),
             guard: None,
         };
         comp.continuous_assignments.push(go_asgn);
@@ -125,211 +116,6 @@
                 })
             });
         }
-=======
-        // writes into [go]
-        let mut go_writes: HashMap<Id, Guard> = HashMap::new();
-        let mut done_writes: HashMap<Id, Guard> = HashMap::new();
-
-        // gather all writes into [go] and [done]
-        for group in &comp.groups {
-            let group = group.borrow();
-            for asgn in &group.assignments {
-                let port = asgn.dst.borrow();
-                // save writes into go
-                if port.is_hole() && port.name == "go" {
-                    let guard = asgn
-                        .guard
-                        .as_ref()
-                        .map_or(Guard::Port(Rc::clone(&asgn.src)), |g| {
-                            g.and(Guard::Port(Rc::clone(&asgn.src)))
-                        });
-                    // use parent port name because writes to go are only
-                    // allows in other groups
-                    go_writes.insert(port.get_parent_name(), guard);
-                }
-                // save writes into done
-                if port.is_hole() && port.name == "done" {
-                    let guard = asgn
-                        .guard
-                        .as_ref()
-                        .map_or(Guard::Port(Rc::clone(&asgn.src)), |g| {
-                            g.and(Guard::Port(Rc::clone(&asgn.src)))
-                        });
-                    // use group name because writes to done are only allowed
-                    // in this group
-                    done_writes.insert(group.name.clone(), guard);
-                }
-            }
-        }
-
-        // replace go/done holes with their writes
-        for group in &comp.groups {
-            let mut group = group.borrow_mut();
-            let new_guard = go_writes.remove(&group.name);
-            for asgn in &mut group.assignments {
-                let src = asgn.src.borrow();
-                // go holes
-                if src.is_hole() && src.name == "go" {
-                    println!("READ!")
-                }
-                asgn.guard.as_mut().map(|guard| {
-                    guard.for_each(&|port: RRC<Port>| {
-                        let port_name = port.borrow().name.clone();
-                        if port_name == "go" {
-                            match &new_guard {
-                                Some(g) => g.clone(),
-                                None => panic!("No writes into [go] hole."),
-                            }
-                        } else if port_name == "done" {
-                            match go_writes
-                                .get(&port.borrow().get_parent_name())
-                            {
-                                Some(g) => g.clone(),
-                                None => {
-                                    panic!("No writes into this [done] hole.")
-                                }
-                            }
-                        } else {
-                            Guard::Port(port)
-                        }
-                    })
-                });
-
-                // done holes
-            }
-        }
-
-        // /// A mapping from destination ports to the guard expressions that write
-        // /// into them.
-        // type GuardMap = HashMap<Atom, GuardExpr>;
-
-        // /// Walks the Symbol’s value as variable is void: GuardExpr ast and replaces Atoms Symbol’s value as variable is void: a with
-        // /// it's corresponding entry in Symbol’s value as variable is void: map if one exists.
-        // // fn tree_walk(guard: GuardExpr, map: &GuardMap) -> GuardExpr {
-        // //     match guard {
-        // //         GuardExpr::Atom(a) => map
-        // //             .get(&a)
-        // //             .map(|g| tree_walk(g.clone(), &map))
-        // //             .unwrap_or(GuardExpr::Atom(a)),
-        // //         GuardExpr::Not(inner) => {
-        // //             GuardExpr::Not(Box::new(tree_walk(*inner, &map)))
-        // //         }
-        // //         GuardExpr::And(bs) => GuardExpr::and_vec(
-        // //             bs.into_iter().map(|b| tree_walk(b, &map)).collect(),
-        // //         ),
-        // //         GuardExpr::Or(bs) => GuardExpr::or_vec(
-        // //             bs.into_iter().map(|b| tree_walk(b, &map)).collect(),
-        // //         ),
-        // //         GuardExpr::Eq(left, right) => GuardExpr::Eq(
-        // //             Box::new(tree_walk(*left, &map)),
-        // //             Box::new(tree_walk(*right, &map)),
-        // //         ),
-        // //         GuardExpr::Neq(left, right) => GuardExpr::Neq(
-        // //             Box::new(tree_walk(*left, &map)),
-        // //             Box::new(tree_walk(*right, &map)),
-        // //         ),
-        // //         GuardExpr::Gt(left, right) => GuardExpr::Gt(
-        // //             Box::new(tree_walk(*left, &map)),
-        // //             Box::new(tree_walk(*right, &map)),
-        // //         ),
-        // //         GuardExpr::Lt(left, right) => GuardExpr::Lt(
-        // //             Box::new(tree_walk(*left, &map)),
-        // //             Box::new(tree_walk(*right, &map)),
-        // //         ),
-        // //         GuardExpr::Geq(left, right) => GuardExpr::Geq(
-        // //             Box::new(tree_walk(*left, &map)),
-        // //             Box::new(tree_walk(*right, &map)),
-        // //         ),
-        // //         GuardExpr::Leq(left, right) => GuardExpr::Leq(
-        // //             Box::new(tree_walk(*left, &map)),
-        // //             Box::new(tree_walk(*right, &map)),
-        // //         ),
-        // //     }
-        // // }
-
-        // /// Given a StructureGraph Symbol’s value as variable is void: st, this function inlines assignments
-        // /// to Symbol’s value as variable is void: x into any uses of Symbol’s value as variable is void: x in a GuardExpr. This works
-        // /// in 2 passes over the edges. The first pass only considers assignments
-        // /// into Symbol’s value as variable is void: x and builds up a mapping from Symbol’s value as variable is void: x
-        // /// The second pass considers every edge and uses the map to replace every instance
-        // /// of Symbol’s value as variable is void: x in a guard with Symbol’s value as variable is void: guards.
-        // fn inline_hole(st: &mut StructureGraph, hole: String) {
-        //     // a mapping from atoms (dst) -> Vec<GuardExpr> (sources) that write
-        //     // into the atom.
-        //     let mut multi_guard_map: HashMap<Atom, Vec<GuardExpr>> =
-        //         HashMap::new();
-
-        //     // build up the mapping by mapping over all writes into holes
-        //     for idx in st
-        //         .edge_idx()
-        //         .with_direction(DataDirection::Write)
-        //         .with_node_type(NodeType::Hole)
-        //         .with_port(hole.clone())
-        //     {
-        //         let ed = &st.get_edge(idx);
-        //         let (src_idx, dest_idx) = st.endpoints(idx);
-        //         let guard_opt = ed.guard.clone();
-        //         let atom = st.to_atom((src_idx, ed.src.port_name().clone()));
-
-        //         // ASSUMES: The values being assigned into holes are one-bit.
-        //         // Transform Symbol’s value as variable is void: x into Symbol’s value as variable is void: x;
-        //         let guard = match guard_opt {
-        //             Some(g) => g & GuardExpr::Atom(atom),
-        //             None => GuardExpr::Atom(atom),
-        //         };
-
-        //         // Add this guard to the guard map.
-        //         let key = st.to_atom((dest_idx, ed.dest.port_name().clone()));
-        //         let guards =
-        //             multi_guard_map.entry(key).or_insert_with(Vec::new);
-        //         guards.push(guard);
-        //     }
-
-        //     // Create a GuardMap but creating guard edges that Symbol’s value as variable is void: or together
-        //     // individual guards collected in multi_guard_map.
-        //     let guard_map: GuardMap = multi_guard_map
-        //         .into_iter()
-        //         .map(|(k, v)| (k, GuardExpr::or_vec(v)))
-        //         .collect();
-
-        //     // iterate over all edges to replace holes with an expression
-        //     for ed_idx in st.edge_idx().detach() {
-        //         let mut ed_data = st.get_edge_mut(ed_idx);
-        //         // for the guard, recur down the guard ast and replace any leaves with
-        //         // the expression in Symbol’s value as variable is void: guard_map adding the corresponding edges to Symbol’s value as variable is void: edges_inlined
-        //         ed_data.guard = ed_data
-        //             .guard
-        //             .as_ref()
-        //             .map(|guard| tree_walk(guard.clone(), &guard_map));
-        //     }
-
-        //     // remove all the edges that have no reads from them.
-        //     for idx in st
-        //         .edge_idx()
-        //         .with_direction(DataDirection::Write)
-        //         .with_node_type(NodeType::Hole)
-        //         .with_port(hole)
-        //         .detach()
-        //     {
-        //         st.remove_edge(idx);
-        //     }
-
-        //     // flatten groups (maybe temporary)
-        //     for idx in st.edge_idx().detach() {
-        //         st.get_edge_mut(idx).group = None;
-        //     }
-        //     st.groups = HashMap::new();
-        //     st.groups
-        //         .insert(None, (HashMap::new(), st.edge_idx().collect()));
-        // }
-        // let st = &mut comp.structure;
-
-        // // inline Symbol’s value as variable is void: go holes first because Symbol’s value as variable is void: done holes may reference them
-        // inline_hole(st, "go".to_string());
-        // inline_hole(st, "done".to_string());
-
-        // comp.control = Control::empty();
->>>>>>> 99543b0c
 
         // remove group from control
         Ok(Action::Change(Control::empty()))
