--- conflicted
+++ resolved
@@ -54,12 +54,6 @@
         comp: &mut Component,
         _ctx: &LibrarySignatures,
     ) -> VisResult {
-<<<<<<< HEAD
-        for group_ref in &comp.groups {
-            self.all_groups.insert(group_ref.borrow().name.clone());
-        }
-=======
->>>>>>> db358313
         // Check if any of the cells use a reserved name.
         for cell_ref in &comp.cells {
             let cell = cell_ref.borrow();
@@ -78,7 +72,6 @@
     ) -> VisResult {
         self.used_groups.insert(s.group.borrow().name.clone());
         Ok(Action::Continue)
-<<<<<<< HEAD
     }
 
     fn invoke(
@@ -106,8 +99,6 @@
             }
         }
         Ok(Action::Continue)
-=======
->>>>>>> db358313
     }
 
     fn finish_if(
